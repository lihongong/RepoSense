--- conflicted
+++ resolved
@@ -40,13 +40,7 @@
         File directory = new File(root);
 
         //make sure directory exists
-<<<<<<< HEAD
         if(directory.exists()){
-=======
-        if (!directory.exists()) {
-            System.out.println("Directory does not exist.");
-        } else {
->>>>>>> 85fdfc68
             delete(directory);
         }
     }
@@ -54,14 +48,8 @@
     private static void delete(File file) {
 
         if (file.isDirectory()) {
-
             //directory is empty, then delete it
-<<<<<<< HEAD
-            if(file.list().length==0){
-=======
             if (file.list().length == 0) {
-
->>>>>>> 85fdfc68
                 file.delete();
             } else {
 
