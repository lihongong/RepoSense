--- conflicted
+++ resolved
@@ -21,17 +21,10 @@
             // though the repo is cloned properly.
         }
 
-<<<<<<< HEAD
         try{
             GitChecker.checkout(FileUtil.getRepoDirectory(organization,repoName), branchName);
         } catch (RuntimeException e){
             System.out.println("Error: Branch does not exist! Analyze terminated.");
-=======
-        try {
-            GitChecker.checkout(FileUtil.getRepoDirectory(organization, repoName), branchName);
-        } catch (RuntimeException e) {
-            System.out.println("Branch does not exist! Analyze terminated.");
->>>>>>> 85fdfc68
             e.printStackTrace();
             throw new GitClonerException(e);
         }
